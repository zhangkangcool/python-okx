--- conflicted
+++ resolved
@@ -1,9 +1,6 @@
 import json
-<<<<<<< HEAD
 import warnings
-=======
 from datetime import datetime, timezone
->>>>>>> 26956b9b
 
 import httpx
 from httpx import Client
